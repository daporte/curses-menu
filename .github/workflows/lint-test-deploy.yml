--- conflicted
+++ resolved
@@ -1,6 +1,3 @@
-<<<<<<< HEAD
-on: [ push, pull_request, repository_dispatch ]
-=======
 on:
   push:
     branches: [master, develop]
@@ -8,7 +5,6 @@
       - '*'
   pull_request:
   workflow_dispatch:
->>>>>>> 2ef19bf6
 
 name: Tests
 
